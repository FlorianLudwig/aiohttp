--- conflicted
+++ resolved
@@ -37,13 +37,9 @@
 class Application(MutableMapping):
 
     def __init__(self, *, logger=web_logger, loop=None,
-<<<<<<< HEAD
-                 router=None,
-                 middlewares=(), debug=...,
+
+                 router=None, middlewares=(), handler_args=None, debug=...,
                  client_max_size=None):
-=======
-                 router=None, middlewares=(), handler_args=None, debug=...):
->>>>>>> 0b622291
         if loop is None:
             loop = asyncio.get_event_loop()
         if router is None:
@@ -239,36 +235,14 @@
         """
         yield from self.on_cleanup.send(self)
 
-<<<<<<< HEAD
-    @asyncio.coroutine
-    def finish(self):
-        """Finalize an application.
-
-        Deprecated alias for .cleanup()
-        """
-        warnings.warn("Use .cleanup() instead", DeprecationWarning)
-        yield from self.cleanup()
-
-    def register_on_finish(self, func, *args, **kwargs):
-        warnings.warn("Use .on_cleanup.append() instead", DeprecationWarning)
-        self.on_cleanup.append(lambda app: func(app, *args, **kwargs))
-
-    def _make_request(self, message, payload, protocol):
-        return web_reqrep.Request(
-            message, payload,
-            protocol.transport, protocol.reader, protocol.writer,
-            protocol.time_service, protocol._request_handler,
-            secure_proxy_ssl_header=self._secure_proxy_ssl_header,
-            client_max_size=self._client_max_size)
-=======
     def _make_request(self, message, payload, protocol,
                       _cls=web_reqrep.Request):
         return _cls(
             message, payload, protocol,
             protocol._time_service, protocol._request_handler,
             loop=self._loop,
-            secure_proxy_ssl_header=self._secure_proxy_ssl_header)
->>>>>>> 0b622291
+            secure_proxy_ssl_header=self._secure_proxy_ssl_header,
+            client_max_size=self._client_max_size)
 
     @asyncio.coroutine
     def _handle(self, request):
