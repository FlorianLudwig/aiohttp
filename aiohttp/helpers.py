--- conflicted
+++ resolved
@@ -6,7 +6,6 @@
 import datetime
 import functools
 import io
-import mimetypes
 import os
 import re
 from urllib.parse import quote, urlencode, urlsplit
@@ -569,7 +568,6 @@
         self._cancelled = self._task.cancel()
 
 
-<<<<<<< HEAD
 class CookieJar:
     """Implements cookie storage adhering to RFC 6265."""
 
@@ -821,132 +819,4 @@
                 month, day_of_month, hour, minute, second, year
             ), "%b %d %H:%M:%S %Y")
 
-        return dt.replace(tzinfo=datetime.timezone.utc)
-=======
-class FileSender:
-    """"A helper that can be used to send files.
-    """
-
-    def __init__(self, resp_factory, chunk_size):
-        self._response_factory = resp_factory
-        self._chunk_size = chunk_size
-        if bool(os.environ.get("AIOHTTP_NOSENDFILE")):
-            self._sendfile = self._sendfile_fallback
-
-    def _sendfile_cb(self, fut, out_fd, in_fd, offset,
-                     count, loop, registered):
-        if registered:
-            loop.remove_writer(out_fd)
-        try:
-            n = os.sendfile(out_fd, in_fd, offset, count)
-            if n == 0:  # EOF reached
-                n = count
-        except (BlockingIOError, InterruptedError):
-            n = 0
-        except Exception as exc:
-            fut.set_exception(exc)
-            return
-
-        if n < count:
-            loop.add_writer(out_fd, self._sendfile_cb, fut, out_fd, in_fd,
-                            offset + n, count - n, loop, True)
-        else:
-            fut.set_result(None)
-
-    @asyncio.coroutine
-    def _sendfile_system(self, req, resp, fobj, count):
-        """
-        Write `count` bytes of `fobj` to `resp` starting from `offset` using
-        the ``sendfile`` system call.
-
-        `req` should be a :obj:`aiohttp.web.Request` instance.
-
-        `resp` should be a :obj:`aiohttp.web.StreamResponse` instance.
-
-        `fobj` should be an open file object.
-
-        `offset` should be an integer >= 0.
-
-        `count` should be an integer > 0.
-        """
-        transport = req.transport
-
-        if transport.get_extra_info("sslcontext"):
-            yield from self._sendfile_fallback(req, resp, fobj, count)
-            return
-
-        yield from resp.drain()
-
-        loop = req.app.loop
-        out_fd = transport.get_extra_info("socket").fileno()
-        in_fd = fobj.fileno()
-        fut = create_future(loop)
-
-        self._sendfile_cb(fut, out_fd, in_fd, 0, count, loop, False)
-
-        yield from fut
-
-    @asyncio.coroutine
-    def _sendfile_fallback(self, req, resp, fobj, count):
-        """
-        Mimic the :meth:`_sendfile_system` method, but without using the
-        ``sendfile`` system call. This should be used on systems that don't
-        support the ``sendfile`` system call.
-
-        To avoid blocking the event loop & to keep memory usage low, `fobj` is
-        transferred in chunks controlled by the `chunk_size` argument to
-        :class:`StaticRoute`.
-        """
-        chunk_size = self._chunk_size
-
-        chunk = fobj.read(chunk_size)
-        while chunk and count > chunk_size:
-            resp.write(chunk)
-            yield from resp.drain()
-            count = count - chunk_size
-            chunk = fobj.read(chunk_size)
-
-        if chunk:
-            resp.write(chunk[:count])
-            yield from resp.drain()
-
-    if hasattr(os, "sendfile"):  # pragma: no cover
-        _sendfile = _sendfile_system
-    else:  # pragma: no cover
-        _sendfile = _sendfile_fallback
-
-    @asyncio.coroutine
-    def send(self, req, filepath):
-        from .web_exceptions import HTTPNotModified
-
-        st = filepath.stat()
-
-        modsince = req.if_modified_since
-        if modsince is not None and st.st_mtime <= modsince.timestamp():
-            raise HTTPNotModified()
-
-        ct, encoding = mimetypes.guess_type(str(filepath))
-        if not ct:
-            ct = 'application/octet-stream'
-
-        resp = self._response_factory()
-        resp.content_type = ct
-        if encoding:
-            resp.headers[hdrs.CONTENT_ENCODING] = encoding
-        resp.last_modified = st.st_mtime
-
-        file_size = st.st_size
-
-        resp.content_length = file_size
-        resp.set_tcp_cork(True)
-        try:
-            yield from resp.prepare(req)
-
-            with filepath.open('rb') as f:
-                yield from self._sendfile(req, resp, f, file_size)
-
-        finally:
-            resp.set_tcp_nodelay(True)
-
-        return resp
->>>>>>> afd4f636
+        return dt.replace(tzinfo=datetime.timezone.utc)