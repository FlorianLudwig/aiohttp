--- conflicted
+++ resolved
@@ -29,10 +29,7 @@
   - >-
     tools/build.cmd %PYTHON%\python.exe -m
     pip install -U pip wheel setuptools
-<<<<<<< HEAD
-=======
   - '%MAKE% cythonize'
->>>>>>> 38c4ac6d
   - "tools/build.cmd %PYTHON%\\python.exe -m pip install -r requirements/ci.txt"
 
 build_script:
